__author__ = 'Chaya D. Stern'

try:
    import openeye.oechem as oechem
except ImportError:
    pass
import warnings
import numpy as np
import itertools
from math import radians, degrees
import copy

from . import utils, chemi
<<<<<<< HEAD
from cmiles.utils import mol_to_smiles
=======
from cmiles.utils import mol_to_smiles, has_atom_map
>>>>>>> c90e458a
from .utils import BOHR_2_ANGSTROM, logger
# warnings.simplefilter('always')


def find_torsions(molecule, restricted=True, terminal=True):
    """
    This function takes an OEMol (atoms must be tagged with index map) and finds the map indices for torsion that need
    to be driven.

    Parameters
    ----------
    molecule : OEMol
        The atoms in the molecule need to be tagged with map indices
    restricted: bool, optional, default True
        If True, will find restricted torsions such as torsions in rings and double bonds.
    terminal: bool, optional, default True
        If True, will find terminal torsions

    Returns
    -------
    needed_torsion_scans: dict
        a dictionary that maps internal, terminal and restricted torsions to map indices of torsion atoms

    """
    # Check if molecule has map
    is_mapped = chemi.is_mapped(molecule)
    if not is_mapped:
        utils.logger().warning('Molecule does not have atom map. A new map will be generated. You might need a new tagged SMARTS if the ordering was changed')
        tagged_smiles = mol_to_smiles(molecule, isomeric=True, mapped=True, explicit_hydrogen=True)
        # Generate new molecule with tags
        molecule = chemi.smiles_to_oemol(tagged_smiles)
        utils.logger().warning('If you already have a tagged SMARTS, compare it with the new one to ensure the ordering did not change')
        utils.logger().warning('The new tagged SMARTS is: {}'.format(tagged_smiles))
        # ToDo: save the new tagged SMILES somewhere. Maybe return it?

    needed_torsion_scans = {'internal': {}, 'terminal': {}, 'restricted': {}}
    mol = oechem.OEMol(molecule)
    if restricted:
        smarts = '[*]~[C,c]=,@[C,c]~[*]' # This should capture double bonds (not capturing rings because OpenEye does not
                                       # generate skewed conformations. ToDo: use scan in geometric or something else to get this done.
        restricted_tors = _find_torsions_from_smarts(molecule=mol, smarts=smarts)
        if len(restricted_tors) > 0:
            restricted_tors_min = one_torsion_per_rotatable_bond(restricted_tors)
            for i, tor in enumerate(restricted_tors_min):
                tor_name = ((tor[0].GetMapIdx() - 1), (tor[1].GetMapIdx() - 1), (tor[2].GetMapIdx() - 1), (tor[3].GetMapIdx() - 1))
                needed_torsion_scans['restricted']['torsion_{}'.format(str(i))] = tor_name

    if terminal:
        smarts = '[*]~[*]-[X2H1,X3H2,X4H3]-[#1]' # This smarts should match terminal torsions such as -CH3, -NH2, -NH3+, -OH, and -SH
        h_tors = _find_torsions_from_smarts(molecule=mol, smarts=smarts)
        if len(h_tors) > 0:
            h_tors_min = one_torsion_per_rotatable_bond(h_tors)
            for i, tor in enumerate(h_tors_min):
                tor_name = ((tor[0].GetMapIdx() -1 ), (tor[1].GetMapIdx() - 1), (tor[2].GetMapIdx() - 1), (tor[3].GetMapIdx() - 1))
                needed_torsion_scans['terminal']['torsion_{}'.format(str(i))] = tor_name

    mid_tors = [[tor.a, tor.b, tor.c, tor.d ] for tor in oechem.OEGetTorsions(mol)]
    if mid_tors:
        mid_tors_min = one_torsion_per_rotatable_bond(mid_tors)
        for i, tor in enumerate(mid_tors_min):
            tor_name = ((tor[0].GetMapIdx() - 1), (tor[1].GetMapIdx() - 1), (tor[2].GetMapIdx() - 1), (tor[3].GetMapIdx() - 1))
            needed_torsion_scans['internal']['torsion_{}'.format(str(i))] = tor_name

    # Check that there are no duplicate torsions in mid and h_torsions
    list_tor = list(needed_torsion_scans['internal'].values()) + list(needed_torsion_scans['terminal'].values())
    set_tor = set(list_tor)

    if not len(set_tor) == len(list_tor):
        raise Warning("There is a torsion defined in both mid and terminal torsions. This should not happen. Check "
                      "your molecule and the atom mapping")
    return needed_torsion_scans


def _find_torsions_from_smarts(molecule, smarts):
    """
    Do a substrcutre search on provided SMARTS to find torsions that match the SAMRTS

    Parameters
    ----------
    molecule: OEMol
        molecule to search on
    smarts: str
        SMARTS pattern to search for

    Returns
    -------
    tors: list
        list of torsions that match the SMARTS string

    """

    #ToDO use MDL aromaticity model
    qmol=oechem.OEQMol()
    if not oechem.OEParseSmarts(qmol, smarts):
        utils.logger().warning('OEParseSmarts failed')
    ss = oechem.OESubSearch(qmol)
    tors = []
    oechem.OEPrepareSearch(molecule, ss)
    unique = True
    for match in ss.Match(molecule, unique):
        tor = []
        for ma in match.GetAtoms():
            tor.append(ma.target)
        tors.append(tor)

    return tors


def one_torsion_per_rotatable_bond(torsion_list):
    """
    Keep only one torsion per rotatable bond
    Parameters
    ----------
    torsion_list: list
        list of torsion in molecule

    Returns
    -------
    list of only one torsion per rotatable bonds

    """

    central_bonds = np.zeros((len(torsion_list), 3), dtype=int)
    for i, tor in enumerate(torsion_list):
        central_bonds[i][0] = i
        central_bonds[i][1] = tor[1].GetIdx()
        central_bonds[i][2] = tor[2].GetIdx()

    grouped = central_bonds[central_bonds[:, 2].argsort()]
    sorted_tors = [torsion_list[i] for i in grouped[:, 0]]

    # Keep only one torsion per rotatable bond
    tors = []
    best_tor = [sorted_tors[0][0], sorted_tors[0][0], sorted_tors[0][0], sorted_tors[0][0]]
    best_tor_order = best_tor[0].GetAtomicNum() + best_tor[3].GetAtomicNum()
    first_pass = True
    for tor in sorted_tors:
        utils.logger().debug("Map Idxs: {} {} {} {}".format(tor[0].GetMapIdx(), tor[1].GetMapIdx(), tor[2].GetMapIdx(), tor[3].GetMapIdx()))
        utils.logger().debug("Atom Numbers: {} {} {} {}".format(tor[0].GetAtomicNum(), tor[1].GetAtomicNum(), tor[2].GetAtomicNum(), tor[3].GetAtomicNum()))
        if tor[1].GetMapIdx() != best_tor[1].GetMapIdx() or tor[2].GetMapIdx() != best_tor[2].GetMapIdx():
            new_tor = True
            if not first_pass:
                utils.logger().debug("Adding to list: {} {} {} {}".format(best_tor[0].GetMapIdx(), best_tor[1].GetMapIdx(), best_tor[2].GetMapIdx(), best_tor[3].GetMapIdx()))
                tors.append(best_tor)
            first_pass = False
            best_tor = tor
            best_tor_order = tor[0].GetAtomicNum() + tor[3].GetAtomicNum()
            utils.logger().debug("new_tor with central bond across atoms: {} {}".format(tor[1].GetMapIdx(), tor[2].GetMapIdx()))
        else:
            utils.logger().debug("Not a new_tor but now with end atoms: {} {}".format(tor[0].GetMapIdx(), tor[3].GetMapIdx()))
            tor_order = tor[0].GetAtomicNum() + tor[3].GetAtomicNum()
            if tor_order > best_tor_order:
                best_tor = tor
                best_tor_order = tor_order
    utils.logger().debug("Adding to list: {} {} {} {}".format(best_tor[0].GetMapIdx(), best_tor[1].GetMapIdx(), best_tor[2].GetMapIdx(), best_tor[3].GetMapIdx()))
    tors.append(best_tor)

    utils.logger().info("List of torsion to drive:")
    for tor in tors:
        utils.logger().info("Idx: {} {} {} {}".format(tor[0].GetMapIdx(), tor[1].GetMapIdx(), tor[2].GetMapIdx(), tor[3].GetMapIdx()))
        utils.logger().info("Atom numbers: {} {} {} {}".format(tor[0].GetAtomicNum(), tor[1].GetAtomicNum(), tor[2].GetAtomicNum(), tor[3].GetAtomicNum()))

    return tors


def define_torsiondrive_jobs(needed_torsion_drives, internal_torsion_resolution=30, terminal_torsion_resolution=0,
                     scan_internal_terminal_combination=0, scan_dimension=2):
    """
    define crank jobs with torsions to drive and resolution to drive them at.

    Parameters
    ----------
    fragment_data: dict
        dictionary that maps fragment to needed torsions
    internal_torsion_resolution: int, optional. Default 15
        interval in degrees for torsion scan. If 0, internal torsions will not be driven
    terminal_torsion_resolution: int, optional. Default 0
        interval in degrees for torsion scans. If 0, terminal torsions will not be driven
    scan_internal_terminal_combination: int, optional. Default 0
        flag if internal and terminal torsions should be combined for higher dimension. If 0, only internal torsions will
        be driven. If 1, terminal and internal torsions will be scanned together.
    scan_dimension: int, optional. Default 2
        dimension of torsion scan. Combinations of torsions at the specified dimension will be generated as separate crank jobs
    qc_program: str, optional. Default Psi4
    method: str, optional. Default B3LYP
    basis: str, optional. Default aug-cc-pVDZ
    kwargs: optional keywords for psi4

    Returns
    -------
    fragment_data: dict
        dictionary that maps fragment to crank torsion jobs specifications.

    """

    if not internal_torsion_resolution and not terminal_torsion_resolution:
        utils.logger().warning("Resolution for internal and terminal torsions are 0. No torsions will be driven")

    if scan_internal_terminal_combination and (not internal_torsion_resolution or not terminal_torsion_resolution):
        raise Warning("If you are not scanning internal or terminal torsions, you must set scan_internal_terminal_"
                      "combinations to 0")

    internal_torsions = needed_torsion_drives['internal']
    terminal_torsions = needed_torsion_drives['terminal']
    internal_dimension = len(internal_torsions)
    terminal_dimension = len(terminal_torsions)
    torsion_dimension = internal_dimension + terminal_dimension

    crank_job = 0
    crank_jobs = dict()

    if not scan_internal_terminal_combination:
        if internal_torsion_resolution:
            for comb in itertools.combinations(internal_torsions, scan_dimension):
                dihedrals = [internal_torsions[torsion] for torsion in comb]
                grid = [internal_torsion_resolution]*len(dihedrals)
                job_name = ''
                crank_jobs['crank_job_{}'.format(crank_job)] = {'dihedrals': dihedrals, 'grid_spacing': grid}
                crank_job +=1
            if internal_dimension < scan_dimension and internal_dimension > 0:
                dihedrals = [internal_torsions[torsion] for torsion in internal_torsions]
                grid = [internal_torsion_resolution]*len(dihedrals)
                crank_jobs['crank_job_{}'.format(crank_job)] = {'dihedrals': dihedrals, 'grid_spacing': grid}
                crank_job +=1

        if terminal_torsion_resolution:
            # If scanning terminal torsions separately, only do 1D torsion scans
            for torsion in terminal_torsions:
                dihedrals = [terminal_torsions[torsion]]
                grid = [terminal_torsion_resolution]
                crank_jobs['crank_job_{}'.format(crank_job)] = {'dihedrals': dihedrals, 'grid_spacing': grid}
                crank_job +=1
            # for comb in itertools.combinations(terminal_torsions, scan_dimension):
            #     dihedrals = [terminal_torsions[torsion] for torsion in comb]
            #     grid = [terminal_torsion_resolution]*scan_dimension
            #     crank_jobs['crank_job_{}'.format(crank_job)] = {'dihedrals': dihedrals, 'grid_spacing': grid}
            #     crank_job +=1
            # if terminal_dimension < scan_dimension and terminal_dimension > 0:
            #     dihedrals = [terminal_torsions[torsion] for torsion in terminal_torsions]
            #     grid = [terminal_torsion_resolution]*len(dihedrals)
            #     crank_jobs['crank_job_{}'.format(crank_job)] = {'dihedrals': dihedrals, 'grid_spacing': grid}
            #     crank_job +=1
    else:
        # combine both internal and terminal torsions
        all_torsion_idx = np.arange(0, torsion_dimension)
        for comb in itertools.combinations(all_torsion_idx, scan_dimension):
            internal_torsions = [internal_torsions['torsion_{}'.format(i)] for i in comb if i < internal_dimension]
            terminal_torsions = [terminal_torsions['torsion_{}'.format(i-internal_dimension)] for i in comb if i >= internal_dimension]
            grid = [internal_torsion_resolution]*len(internal_torsions)
            grid.extend([terminal_torsion_resolution]*len(terminal_torsions))
            dihedrals = internal_torsions + terminal_torsions
            crank_jobs['crank_job_{}'.format(crank_job)] = {'diherals': dihedrals, 'grid_spacing': grid}
            crank_job += 1
        if torsion_dimension < scan_dimension:
            internal_torsions = [internal_torsions['torsion_{}'.format(i)] for i in all_torsion_idx if i < internal_dimension]
            terminal_torsions = [terminal_torsions['torsion_{}'.format(i-internal_dimension)] for i in all_torsion_idx if i >= internal_dimension]
            grid = [internal_torsion_resolution]*len(internal_torsions)
            grid.extend([terminal_torsion_resolution]*len(terminal_torsions))
            dihedrals = internal_torsions + terminal_torsions
            crank_jobs['crank_job_{}'.format(crank_job)] = {'diherals': dihedrals, 'grid_spacing': grid}
            crank_job += 1

    return crank_jobs


def define_restricted_drive(qc_molecule, restricted_dihedrals, steps=6, maximum_rotation=30, scan_dimension=1):
    """

    Parameters
    ----------
    qc_molecule: molecule in QC_JSON format. This comes with a geometry, connectivity table, identifiers that also has
    a mapped SMILES so it can be checked.
    needed_torsion_drives
    grid_resolution
    maximum_rotation

    Returns
    -------

    """
    #ToDo extend to multi-dimensional scans
    #natoms = len(qc_molecule['symbols'])
    # Convert to 3D shape for
    #coords = np.array(qc_molecule['geometry'], dtype=float).reshape(natoms, 3) * utils.BOHR_2_ANGSTROM
    connectivity = np.asarray(qc_molecule['connectivity'])

    # Check dihedral indices are connected
    bond_tuples = list(zip(connectivity[:, :2].T[0], connectivity[:, :2].T[1]))
    optimization_jobs = {}
    i = 0
    for torsion in restricted_dihedrals:
        for a1, a2 in zip(restricted_dihedrals[torsion], restricted_dihedrals[torsion][1:]):
            if (a1, a2) not in bond_tuples and (a2, a1) not in bond_tuples:
                utils.logger().warning("torsion {} is not bonded. Skipping this torsion")
                continue
        # measure dihedral angle
        dihedral_angle = measure_dihedral_angle(restricted_dihedrals[torsion], qc_molecule['geometry'])
        t_tuple = restricted_dihedrals[torsion]
        angle = round(dihedral_angle)
        optimization_jobs['{}_{}'.format(t_tuple, i)] = {
            'type': 'optimization_input',
            'initial_molecule': qc_molecule,
            'dihedrals': [restricted_dihedrals[torsion]],
            'constraints': {'scan': [('dihedral', str(t_tuple[0]), str(t_tuple[1]), str(t_tuple[2]),
                                               str(t_tuple[3]), str(angle), str(angle + maximum_rotation),
                                               str(steps))]}}
        optimization_jobs['{}_{}'.format(t_tuple, i+1)] = {
            'type': 'optimization_input',
            'initial_molecule': qc_molecule,
            'dihedrals': [restricted_dihedrals[torsion]],
            'constraints': {'scan': [('dihedral', str(t_tuple[0]), str(t_tuple[1]), str(t_tuple[2]),
                                               str(t_tuple[3]), str(angle), str(angle - maximum_rotation),
                                               str(steps))]}}

    return optimization_jobs


def generate_constraint_opt_input(qc_molecule, dihedrals, maximum_rotation=30, interval=5, filename=None):
    """

    Parameters
    ----------
    qc_molecule
    dihedrals

    Returns
    -------
    QCFractal optimization jobs input

    """

    optimization_jobs = {}
    tagged_smiles = qc_molecule['identifiers']['canonical_isomeric_explicit_hydrogen_mapped_smiles']
    mol, atom_map = chemi.get_atom_map(tagged_smiles, generate_conformer=False)

    coords = chemi.from_mapped_xyz_to_mol_idx_order(qc_molecule['geometry'], atom_map)

    # convert coord to Angstrom
    coords = coords * BOHR_2_ANGSTROM
    conf = mol.GetConfs().next()
    conf.SetCoords(oechem.OEFloatArray(coords))

    # new molecule for setting dihedral angles
    mol_2 = oechem.OEMol(mol)
    conf_2 = mol_2.GetConfs().next()
    coords_2 = oechem.OEFloatArray(conf_2.GetMaxAtomIdx()*3)
    conf.GetCoords(coords_2)
    mol_2.DeleteConfs()

    interval = radians(interval)
    max_rot = radians(maximum_rotation)
    for dihedral in dihedrals:
        j = 0
        dih_idx = dihedrals[dihedral]
        tor = []
        for i in dih_idx:
            a = mol.GetAtom(oechem.OEHasMapIdx(i+1))
            tor.append(a)
        dih_angle = oechem.OEGetTorsion(conf, tor[0], tor[1], tor[2], tor[3])
        for i, angle in enumerate(np.arange(dih_angle-max_rot, dih_angle+max_rot, interval)):
            newconf = mol.NewConf(coords_2)
            oechem.OESetTorsion(newconf, tor[0], tor[1], tor[2], tor[3], angle)
            new_angle = oechem.OEGetTorsion(newconf, tor[0], tor[1], tor[2], tor[3])
            # if new_angle == dih_angle:
            #     j += 1
            #     if j > 1:
            #         # One equivalent angle should be generated.
            #         logger().warning("Openeye did not generate a new conformer for torsion and angle {} {}. Will not generate"
            #                      "qcfractal optimizaiton input".format(dih_idx, angle))
            #         break
            if filename:
                pdb = oechem.oemolostream("{}_{}.pdb".format(filename, i))
                oechem.OEWritePDBFile(pdb, newconf)
            symbols, geometry = chemi.to_mapped_geometry(newconf, atom_map)
            qc_molecule = copy.deepcopy(qc_molecule)
            qc_molecule['geometry'] = geometry
            qc_molecule['symbols'] = symbols
            degree = degrees(angle)
            optimization_jobs['{}_{}'.format(dih_idx, int(round(degree)))] = {
                'type': 'optimization_input',
                'initial_molecule': qc_molecule,
                'dihedral': dih_idx,
                'constraints': {
                    "set": [{
                        "type": "dihedral",
                        "indices": dih_idx,
                        "value": degree
                    }]
                }
            }
    return optimization_jobs


def measure_dihedral_angle(dihedral, coords):
    """
    calculate the dihedral angle in degrees

    Parameters
    ----------
    dihedral
    coords

    Returns
    -------

    """
    coords = np.array(coords, dtype=float).reshape(int(len(coords)/3), 3) * utils.BOHR_2_ANGSTROM
    a = coords[dihedral[0]]
    b = coords[dihedral[1]]
    c = coords[dihedral[2]]
    d = coords[dihedral[3]]
    v1 = b-a
    v2 = c-b
    v3 = d-c
    t1 = np.linalg.norm(v2)*np.dot(v1, np.cross(v2, v3))
    t2 = np.dot(np.cross(v1, v2), np.cross(v2, v3))
    phi = np.arctan2(t1, t2)
    degree = phi * 180 / np.pi
    return degree


<<<<<<< HEAD
def equivelant_torsions(mapped_mol, restricted=False, central_bonds=None):
    """

    Parameters
    ----------
    mapped_mol
    restricted
    central_bonds

    Returns
    -------

=======
def find_equivelant_torsions(mapped_mol, restricted=False, central_bonds=None):
    """
    Final all torsions around a given central bond
    Parameters
    ----------
    mapped_mol: oemol. Must contaion map indices
    restricted: bool, optional, default False
        If True, will also find restricted torsions
    central_bonds: list of tuple of ints, optional, defualt None
        If provides, only torsions around those central bonds will be given. If None, all torsions in molecule will be found

    Returns
    -------
    eq_torsions: dict
        maps central bond to all equivelant torisons
>>>>>>> c90e458a
    """
    #ToDo check that mol has mapping

    mol = oechem.OEMol(mapped_mol)
<<<<<<< HEAD
=======
    if not has_atom_map(mol):
        raise ValueError("OEMol must have map indices")
>>>>>>> c90e458a
    terminal_smarts = '[*]~[*]-[X2H1,X3H2,X4H3]-[#1]'
    terminal_torsions = _find_torsions_from_smarts(mol, terminal_smarts)
    mid_torsions = [[tor.a, tor.b, tor.c, tor.d] for tor in oechem.OEGetTorsions(mapped_mol)]
    all_torsions = terminal_torsions + mid_torsions
    if restricted:
        restricted_smarts = '[*]~[C,c]=,@[C,c]~[*]'
        restricted_torsions = _find_torsions_from_smarts(mol, restricted_smarts)
        all_torsions = all_torsions + restricted_torsions
    tor_idx = []
    for tor in all_torsions:
        tor_name = (tor[0].GetMapIdx()-1, tor[1].GetMapIdx()-1, tor[2].GetMapIdx()-1, tor[3].GetMapIdx()-1)
        tor_idx.append(tor_name)
<<<<<<< HEAD
    if not central_bonds:
        central_bonds = set((tor[1], tor[2]) for tor in tor_idx)
=======
    if central_bonds:
        if not isinstance(central_bonds, list):
            central_bonds = [central_bonds]
    if not central_bonds:
        central_bonds = set((tor[1], tor[2]) for tor in tor_idx)

>>>>>>> c90e458a
    eq_torsions = {cb : [tor for tor in tor_idx if cb == (tor[1], tor[2]) or  cb ==(tor[2], tor[1])] for cb in
              central_bonds}
    return eq_torsions


def get_initial_crank_state(fragment):
    """
    Generate initial crank state JSON for each crank job in fragment
    Parameters
    ----------
    fragment: dict
        A fragment from JSON crank jobs

    Returns
    -------
    crank_initial_states: dict
        dictionary containing JSON specs for initial states for all crank jobs in a fragment.
    """
    crank_initial_states = {}
    init_geometry = fragment['molecule']['geometry']
    needed_torsions = fragment['needed_torsion_drives']
    crank_jobs = fragment['crank_torsion_drives']
    for i, job in enumerate(crank_jobs):
        dihedrals = []
        grid_spacing = []
        needed_mid_torsions = needed_torsions['internal']
        for mid_torsion in crank_jobs[job]['internal_torsions']:
            # convert 1-based indexing to 0-based indexing
            dihedrals.append([j-1 for j in needed_mid_torsions[mid_torsion]])
            grid_spacing.append(crank_jobs[job]['internal_torsions'][mid_torsion])
        needed_terminal_torsions = needed_torsions['terminal']
        for terminal_torsion in crank_jobs[job]['terminal_torsions']:
            # convert 1-based indexing to 0-based indexing
            dihedrals.append([j-1 for j in needed_terminal_torsions[terminal_torsion]])
            grid_spacing.append(crank_jobs[job]['terminal_torsions'][terminal_torsion])

        crank_state = {}
        crank_state['dihedrals'] = dihedrals
        crank_state['grid_spacing'] = grid_spacing
        crank_state['elements'] = fragment['molecule']['symbols']

        #ToDo add ability to start with many geomotries
        crank_state['init_coords'] = [init_geometry]
        crank_state['grid_status'] = {}

        crank_initial_states[job] = crank_state
    return crank_initial_states<|MERGE_RESOLUTION|>--- conflicted
+++ resolved
@@ -11,11 +11,7 @@
 import copy
 
 from . import utils, chemi
-<<<<<<< HEAD
-from cmiles.utils import mol_to_smiles
-=======
 from cmiles.utils import mol_to_smiles, has_atom_map
->>>>>>> c90e458a
 from .utils import BOHR_2_ANGSTROM, logger
 # warnings.simplefilter('always')
 
@@ -437,20 +433,6 @@
     return degree
 
 
-<<<<<<< HEAD
-def equivelant_torsions(mapped_mol, restricted=False, central_bonds=None):
-    """
-
-    Parameters
-    ----------
-    mapped_mol
-    restricted
-    central_bonds
-
-    Returns
-    -------
-
-=======
 def find_equivelant_torsions(mapped_mol, restricted=False, central_bonds=None):
     """
     Final all torsions around a given central bond
@@ -466,16 +448,13 @@
     -------
     eq_torsions: dict
         maps central bond to all equivelant torisons
->>>>>>> c90e458a
     """
     #ToDo check that mol has mapping
 
     mol = oechem.OEMol(mapped_mol)
-<<<<<<< HEAD
-=======
     if not has_atom_map(mol):
         raise ValueError("OEMol must have map indices")
->>>>>>> c90e458a
+
     terminal_smarts = '[*]~[*]-[X2H1,X3H2,X4H3]-[#1]'
     terminal_torsions = _find_torsions_from_smarts(mol, terminal_smarts)
     mid_torsions = [[tor.a, tor.b, tor.c, tor.d] for tor in oechem.OEGetTorsions(mapped_mol)]
@@ -484,23 +463,21 @@
         restricted_smarts = '[*]~[C,c]=,@[C,c]~[*]'
         restricted_torsions = _find_torsions_from_smarts(mol, restricted_smarts)
         all_torsions = all_torsions + restricted_torsions
+
     tor_idx = []
     for tor in all_torsions:
         tor_name = (tor[0].GetMapIdx()-1, tor[1].GetMapIdx()-1, tor[2].GetMapIdx()-1, tor[3].GetMapIdx()-1)
         tor_idx.append(tor_name)
-<<<<<<< HEAD
-    if not central_bonds:
-        central_bonds = set((tor[1], tor[2]) for tor in tor_idx)
-=======
+
     if central_bonds:
         if not isinstance(central_bonds, list):
             central_bonds = [central_bonds]
     if not central_bonds:
         central_bonds = set((tor[1], tor[2]) for tor in tor_idx)
 
->>>>>>> c90e458a
     eq_torsions = {cb : [tor for tor in tor_idx if cb == (tor[1], tor[2]) or  cb ==(tor[2], tor[1])] for cb in
               central_bonds}
+
     return eq_torsions
 
 
